--- conflicted
+++ resolved
@@ -32,15 +32,7 @@
           CS_ACCESS_TOKEN: ${{ secrets.CS_ACCESS_TOKEN }}
         if: ${{ env.CS_ACCESS_TOKEN }}
         uses: leynos/shared-actions/.github/actions/upload-codescene-coverage@c6559452842af6a83b83429129dccaf910e34562
-<<<<<<< HEAD
         with:
           format: lcov
           access-token: ${{ env.CS_ACCESS_TOKEN }}
-          installer-checksum: ${{ vars.CODESCENE_CLI_SHA256 }}
-=======
-        
-        with:
-          format: lcov
-          access-token: ${{ env.CS_ACCESS_TOKEN }}
-          installer-checksum: ${{ vars.CODESCENE_CLI_SHA256 }}
->>>>>>> 5797ce82
+          installer-checksum: ${{ vars.CODESCENE_CLI_SHA256 }}