--- conflicted
+++ resolved
@@ -51,7 +51,6 @@
     Ok(())
 }
 
-<<<<<<< HEAD
 /// Post a comment to GitHub with a 10 second timeout.
 async fn post_comment(
     octocrab: &Octocrab,
@@ -65,7 +64,6 @@
     }
 }
 
-=======
 /// Forward bytes from a channel into the persistent queue.
 ///
 /// The queue writer decouples the listener from the queue, ensuring a
@@ -96,7 +94,6 @@
 /// # Ok(())
 /// # }
 /// ```
->>>>>>> ec8f0104
 pub async fn queue_writer(
     mut sender: Sender,
     mut rx: mpsc::UnboundedReceiver<Vec<u8>>,
