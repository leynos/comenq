--- conflicted
+++ resolved
@@ -282,17 +282,8 @@
     //! Tests for the daemon tasks.
     use super::*;
     use tempfile::tempdir;
-<<<<<<< HEAD
-    mod fs {
-        include!(concat!(
-            env!("CARGO_MANIFEST_DIR"),
-            "/../../tests/support/fs.rs"
-        ));
-    }
-=======
     use test_support::wait_for_file;
     use test_utils::{octocrab_for, temp_config};
->>>>>>> 5797ce82
     use tokio::io::AsyncWriteExt;
     use tokio::net::{UnixListener, UnixStream};
     use tokio::sync::{mpsc, watch};
@@ -351,16 +342,7 @@
         let cfg = cfg_with_cooldown(&dir, 1);
         assert!(!cfg.queue_path.exists());
         let handle = tokio::spawn(run(cfg.clone()));
-<<<<<<< HEAD
-
-        assert!(
-            fs::wait_for_path(&cfg.queue_path, 2000).await,
-            "queue directory not created"
-        );
-
-=======
         wait_for_file(&cfg.queue_path, 200, Duration::from_millis(10)).await;
->>>>>>> 5797ce82
         handle.abort();
         assert!(cfg.queue_path.is_dir(), "queue directory not created");
     }
@@ -412,16 +394,7 @@
         let (shutdown_tx, shutdown_rx) = watch::channel(());
         let writer = tokio::spawn(queue_writer(sender, writer_rx));
         let listener_task = tokio::spawn(run_listener(cfg.clone(), client_tx, shutdown_rx));
-<<<<<<< HEAD
-
-        assert!(
-            fs::wait_for_path(&cfg.socket_path, 100).await,
-            "socket file not created"
-        );
-
-=======
         wait_for_file(&cfg.socket_path, 10, Duration::from_millis(10)).await;
->>>>>>> 5797ce82
         let mut stream = UnixStream::connect(&cfg.socket_path)
             .await
             .expect("connect");
