[package]
name = "comenqd"
version = "0.1.0"
edition = "2024"


[dependencies]
tokio = { workspace = true }
clap = { workspace = true }
serde = { workspace = true }
serde_json = { workspace = true }
octocrab = { workspace = true }
yaque = { workspace = true }
tracing = { workspace = true }
tracing-subscriber = { workspace = true }
anyhow = { workspace = true }
thiserror = { workspace = true }
color-eyre = { workspace = true }
comenq-lib = { path = "../.." }
ortho_config = { workspace = true }
figment = { version = "0.10", default-features = false, features = ["env", "toml"] }
test-support = { workspace = true, optional = true }
backon = { workspace = true }

[dev-dependencies]
rstest = { workspace = true }
tempfile = { workspace = true } # latest 3.x at time of writing; update as new patch versions release
serial_test = "2"
wiremock = { workspace = true }
tokio = { workspace = true, features = ["test-util"] }
<<<<<<< HEAD
tracing-subscriber = { version = "0.3", features = ["fmt", "json"] }
=======
test-support = { workspace = true }
>>>>>>> 3e2a4574

[features]
default = []
# Enable helpers from the `test-support` crate for integration tests.
test-support = ["dep:test-support"]<|MERGE_RESOLUTION|>--- conflicted
+++ resolved
@@ -28,11 +28,8 @@
 serial_test = "2"
 wiremock = { workspace = true }
 tokio = { workspace = true, features = ["test-util"] }
-<<<<<<< HEAD
 tracing-subscriber = { version = "0.3", features = ["fmt", "json"] }
-=======
 test-support = { workspace = true }
->>>>>>> 3e2a4574
 
 [features]
 default = []
