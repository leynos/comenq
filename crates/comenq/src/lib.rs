//! Library utilities for the `comenq` CLI.

<<<<<<< HEAD
use clap::Parser;
use std::{fmt, path::PathBuf, str::FromStr};
use thiserror::Error;
=======
use clap::{Parser, builder::ValueHint};
use std::path::PathBuf;
>>>>>>> 9564dafc

mod client;

pub use client::{ClientError, run};

/// A GitHub repository slug in `owner/repo` format.
#[derive(Debug, Clone, PartialEq, Eq, Hash, PartialOrd, Ord)]
pub struct RepoSlug {
    /// Repository owner.
    owner: String,
    /// Repository name.
    repo: String,
}

impl RepoSlug {
    /// Repository owner.
    pub fn owner(&self) -> &str {
        &self.owner
    }

    /// Repository name.
    pub fn repo(&self) -> &str {
        &self.repo
    }
}

/// Error returned when parsing a [`RepoSlug`] fails.
#[derive(Debug, Clone, PartialEq, Eq, Error)]
pub enum RepoSlugParseError {
    /// Missing slash separator.
    #[error("invalid repository format, use 'owner/repo'")]
    MissingSlash,
    /// Owner segment is empty.
    #[error("invalid repository format, use 'owner/repo'")]
    EmptyOwner,
    /// Repository segment is empty.
    #[error("invalid repository format, use 'owner/repo'")]
    EmptyRepo,
    /// Extra slash found in repository segment.
    #[error("invalid repository format, use 'owner/repo'")]
    ExtraSlashes,
}

impl FromStr for RepoSlug {
    type Err = RepoSlugParseError;

    fn from_str(s: &str) -> Result<Self, Self::Err> {
        let s = s.trim();
        let (owner, repo) = s.split_once('/').ok_or(RepoSlugParseError::MissingSlash)?;
        if owner.is_empty() {
            return Err(RepoSlugParseError::EmptyOwner);
        }
        if repo.is_empty() {
            return Err(RepoSlugParseError::EmptyRepo);
        }
        if repo.contains('/') {
            return Err(RepoSlugParseError::ExtraSlashes);
        }
        Ok(Self {
            owner: owner.to_owned(),
            repo: repo.to_owned(),
        })
    }
}

impl fmt::Display for RepoSlug {
    fn fmt(&self, f: &mut fmt::Formatter<'_>) -> fmt::Result {
        write!(f, "{}/{}", self.owner, self.repo)
    }
}

/// Command line arguments for the `comenq` client.
#[derive(Debug, Clone, Parser)]
#[command(name = "comenq", about = "Enqueue a GitHub PR comment")]
pub struct Args {
    /// The repository in 'owner/repo' format (e.g., "rust-lang/rust").
    pub repo_slug: RepoSlug,

    /// The pull request number to comment on.
    pub pr_number: u64,

    /// The body of the comment. It is recommended to quote this argument.
    pub comment_body: String,

    /// Path to the daemon's Unix Domain Socket.
    #[arg(
        long,
        value_hint = ValueHint::FilePath,
        default_value_os_t = PathBuf::from(comenq_lib::DEFAULT_SOCKET_PATH),
    )]
    pub socket: PathBuf,
}

#[cfg(test)]
mod tests {
    use super::{Args, RepoSlug, RepoSlugParseError};
    use clap::Parser;
    use rstest::rstest;
    use std::path::PathBuf;

    #[rstest]
    #[case("octocat/hello-world", 1, "Hi")]
    fn parses_valid_arguments(#[case] slug: &str, #[case] pr: u64, #[case] body: &str) {
        let pr_str = pr.to_string();
        let args = Args::try_parse_from(["comenq", slug, &pr_str, body]);
        let args = args.expect("valid arguments should parse");
        let expected: RepoSlug = slug.parse().expect("slug parses");
        assert_eq!(args.repo_slug, expected);
        assert_eq!(args.pr_number, pr);
        assert_eq!(args.comment_body, body);
    }

    #[rstest]
    #[case("octocat")]
    #[case("/repo")]
    #[case("owner/")]
    #[case("owner/repo/extra")]
    fn rejects_invalid_slug(#[case] slug: &str) {
        let result = Args::try_parse_from(["comenq", slug, "1", "Hi"]);
        assert!(result.is_err());
    }

<<<<<<< HEAD
    #[rstest]
    #[case("octocat", RepoSlugParseError::MissingSlash)]
    #[case("/repo", RepoSlugParseError::EmptyOwner)]
    #[case("owner/", RepoSlugParseError::EmptyRepo)]
    #[case("owner/repo/extra", RepoSlugParseError::ExtraSlashes)]
    fn from_str_rejects_invalid_inputs(#[case] input: &str, #[case] expected: RepoSlugParseError) {
        let err = input
            .parse::<RepoSlug>()
            .expect_err("invalid slug should fail");
        assert_eq!(err, expected);
    }

    #[test]
    fn display_round_trips() {
        let slug: RepoSlug = "octocat/hello".parse().expect("slug parses");
        assert_eq!(slug.to_string(), "octocat/hello");
    }

    #[test]
    fn trims_whitespace() {
        let slug: RepoSlug = "  octocat/hello-world  ".parse().expect("slug parses");
        assert_eq!(slug.owner(), "octocat");
        assert_eq!(slug.repo(), "hello-world");
=======
    #[test]
    fn socket_default_matches_constant() {
        let args = Args::try_parse_from(["comenq", "octocat/hello-world", "1", "Hi"])
            .expect("valid arguments should parse");
        assert_eq!(args.socket, PathBuf::from(comenq_lib::DEFAULT_SOCKET_PATH));
>>>>>>> 9564dafc
    }
}<|MERGE_RESOLUTION|>--- conflicted
+++ resolved
@@ -1,13 +1,8 @@
 //! Library utilities for the `comenq` CLI.
 
-<<<<<<< HEAD
-use clap::Parser;
+use clap::{Parser, builder::ValueHint};
 use std::{fmt, path::PathBuf, str::FromStr};
 use thiserror::Error;
-=======
-use clap::{Parser, builder::ValueHint};
-use std::path::PathBuf;
->>>>>>> 9564dafc
 
 mod client;
 
@@ -130,7 +125,6 @@
         assert!(result.is_err());
     }
 
-<<<<<<< HEAD
     #[rstest]
     #[case("octocat", RepoSlugParseError::MissingSlash)]
     #[case("/repo", RepoSlugParseError::EmptyOwner)]
@@ -154,12 +148,11 @@
         let slug: RepoSlug = "  octocat/hello-world  ".parse().expect("slug parses");
         assert_eq!(slug.owner(), "octocat");
         assert_eq!(slug.repo(), "hello-world");
-=======
+
     #[test]
     fn socket_default_matches_constant() {
         let args = Args::try_parse_from(["comenq", "octocat/hello-world", "1", "Hi"])
             .expect("valid arguments should parse");
         assert_eq!(args.socket, PathBuf::from(comenq_lib::DEFAULT_SOCKET_PATH));
->>>>>>> 9564dafc
     }
 }