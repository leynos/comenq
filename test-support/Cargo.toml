[package]
name = "test-support"
version = "0.1.0"
edition = "2024"

[dependencies]
tokio = { workspace = true }
comenqd = { path = "../crates/comenqd" }
octocrab = { workspace = true }
tempfile = { workspace = true }
wiremock = "^0.6"
<<<<<<< HEAD
serde_yaml = { workspace = true }
=======

[dev-dependencies]
serial_test = "^2"
>>>>>>> e89e6cd8
<|MERGE_RESOLUTION|>--- conflicted
+++ resolved
@@ -9,10 +9,7 @@
 octocrab = { workspace = true }
 tempfile = { workspace = true }
 wiremock = "^0.6"
-<<<<<<< HEAD
 serde_yaml = { workspace = true }
-=======
 
 [dev-dependencies]
-serial_test = "^2"
->>>>>>> e89e6cd8
+serial_test = "^2"