--- conflicted
+++ resolved
@@ -3,7 +3,10 @@
 pub mod daemon;
 pub mod util;
 
-<<<<<<< HEAD
+// Re-exports from daemon module (added in main)
+pub use daemon::{octocrab_for, temp_config};
+
+// Re-exports from util module with documentation (from your branch)
 /// Maximum number of times to poll for an expected file.
 pub use util::SOCKET_RETRY_COUNT;
 
@@ -37,7 +40,4 @@
 ///     assert!(found);
 /// }
 /// ```
-=======
-pub use daemon::{octocrab_for, temp_config};
->>>>>>> c96c60bd
 pub use util::wait_for_file;